--- conflicted
+++ resolved
@@ -27,8 +27,5 @@
 EXPOSE 5002
 
 # Start the application
-<<<<<<< HEAD
 CMD ["npm","run",]
-=======
-CMD ["npm","run", "start"]
->>>>>>> c53d416b
+CMD ["npm","run", "start"]